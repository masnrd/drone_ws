"""
mission_control_webserver:
A Flask webserver that:
- Provides a REST API to interact with drones.
    - When a route is called, the route function generates the necessary command with the `DroneCommand` API,
    and places it in the command queue in `self.commands`. This command queue is accessed every second (by default).
    - Drone information is obtained by accessing the getters or `toJSON()` methods of the drone states
- Provides a web client to interact with the API.
    - The web client is provided in the `static` directory provided in the package.
"""
import logging
<<<<<<< HEAD
import json
from flask import Flask, request, send_from_directory, Response
=======
from flask import Flask, request, send_from_directory, Response, jsonify
import json

>>>>>>> 25c3a7ce
from typing import Dict, Tuple
from queue import Queue
from pathlib import Path

from mission_utils import Mission
from drone_utils import DroneState, DroneId
from drone_utils import DroneCommand, DroneCommand_SEARCH_SECTOR, DroneCommand_RTB, DroneCommand_MOVE_TO
from run_clustering import run_clustering
from maplib import LatLon

class MCWebServer:
    def __init__(self, mission:Mission, drone_states: Dict[int, DroneState], commands: Queue[Tuple[DroneId, DroneCommand]]):
        self.static_dir = Path("frontend")
        # Flask.logger_name = "listlogger"
        self.app = Flask(
            "Mission Control", 
            static_url_path='',
            static_folder=self.static_dir,
            template_folder=self.static_dir,
        )

        self.mission = mission
        self.drone_states = drone_states
        self.commands: Queue[Tuple[DroneId, DroneCommand]] = commands

        # Set up Endpoints
        self.app.add_url_rule("/", view_func=self.route_index)
        self.app.add_url_rule("/api/info", view_func=self.route_info)
        self.app.add_url_rule("/api/action/moveto", view_func=self.route_action_moveto)
        self.app.add_url_rule("/api/action/search", view_func=self.route_action_search)
        self.app.add_url_rule("/api/setup/run_clustering", methods=["POST"], view_func=self.route_run_clustering)
        self.app.after_request(self.add_headers)

    def route_index(self):
        return send_from_directory(self.static_dir, "index.html")

    def route_info(self) -> Dict[str, str]:
        ret: Dict[str, Dict]
        drones: Dict[int, str] = {}

        ret: Dict[str, str] = {}
        for drone_id, drone_state in self.drone_states.items():
            drones[drone_id] = drone_state.toJSON()
        ret["mission"] = self.mission.__dict__
        ret["drones"] = drones
        return ret
    
    def route_action_moveto(self) -> Tuple[Dict, int]:
        drone_id = request.args.get("drone_id", type=int, default=None)
        lat = request.args.get("lat", type=float, default=None)
        lon = request.args.get("lon", type=float, default=None)

        if drone_id is None:
            return {"error": "need drone_id"}, 400

        if lat is None or lon is None:
            return {"error": "need latitude/longitude parameters as float"}, 400
        
        # Place command in command queue
        command_tup = (drone_id, DroneCommand_MOVE_TO(LatLon(lat, lon)))
        self.commands.put_nowait(command_tup)
        
        return {}, 200
    
    def route_action_search(self) -> Tuple[Dict, int]:
        drone_id = request.args.get("drone_id", type=int, default=None)
        lat = request.args.get("lat", type=float, default=None)
        lon = request.args.get("lon", type=float, default=None)

        if drone_id is None:
            return {"error": "need drone_id"}, 400

        if lat is None or lon is None:
            return {"error": "need latitude/longitude parameters as float"}, 400
        
        # Place command in command queue
        command_tup = (drone_id, DroneCommand_SEARCH_SECTOR(LatLon(lat, lon), None))
        self.commands.put_nowait(command_tup)
        
        return {}, 200

    def route_run_clustering(self):
        data = request.form.to_dict()
        hotspots_location = data.get("hotspots_position", None)
        cluster_centres = run_clustering(json.loads(hotspots_location))
        return cluster_centres
    
    def add_headers(self, response: Response):
        response.headers.add("Content-Type", "application/json")
        response.headers.add("Access-Control-Allow-Methods", "PUT, GET ,POST, DELETE, OPTIONS")
        response.headers.add("Access-Control-Allow-Origin", "*")
        response.status = 200
        return response
    
    def run(self):
        self.app.run(debug=True, use_reloader=False)<|MERGE_RESOLUTION|>--- conflicted
+++ resolved
@@ -9,14 +9,8 @@
     - The web client is provided in the `static` directory provided in the package.
 """
 import logging
-<<<<<<< HEAD
 import json
 from flask import Flask, request, send_from_directory, Response
-=======
-from flask import Flask, request, send_from_directory, Response, jsonify
-import json
-
->>>>>>> 25c3a7ce
 from typing import Dict, Tuple
 from queue import Queue
 from pathlib import Path
