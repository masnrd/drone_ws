--- conflicted
+++ resolved
@@ -10,6 +10,7 @@
 """
 # UNCOMMENT FOR PYTHON3.8
 # from __future__ import annotations
+import logging
 import json
 from flask import Flask, jsonify, request, send_from_directory, Response
 from flask_cors import CORS
@@ -23,16 +24,6 @@
 from .run_clustering import run_clustering
 from .drone_utils import DroneState, DroneId
 from .drone_utils import DroneCommand, DroneCommand_SEARCH_SECTOR, DroneCommand_RTB, DroneCommand_MOVE_TO
-
-<<<<<<< HEAD
-=======
-from mission_utils import Mission
-from drone_utils import DroneState, DroneId
-from drone_utils import DroneCommand, DroneCommand_SEARCH_SECTOR, DroneCommand_MOVE_TO
-from run_clustering import run_clustering
-from maplib import LatLon
-from flask_cors import CORS
->>>>>>> 0c1050de
 
 logging.getLogger("flask_cors").level = logging.ERROR
 logging.getLogger("werkzeug").level = logging.ERROR
