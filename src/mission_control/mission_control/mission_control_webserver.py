--- conflicted
+++ resolved
@@ -30,11 +30,7 @@
 logging.getLogger("werkzeug").level = logging.ERROR
 
 class MCWebServer:
-<<<<<<< HEAD
-    def __init__(self, mission: Mission, drone_states: Dict[int, DroneState], commands: Queue[Tuple[DroneId, DroneCommand]], detected_entities: Queue[DetectedEntity]):
-=======
-    def __init__(self, mission: Mission, drone_states: Dict[int, DroneState], commands: Queue[Tuple[DroneId, DroneCommand]], detected_queue: Queue):
->>>>>>> dde890ee
+    def __init__(self, mission: Mission, drone_states: Dict[int, DroneState], commands: Queue[Tuple[DroneId, DroneCommand]], detected_queue: Queue[DetectedEntity]):
         self.static_dir = Path(get_package_share_directory("mission_control")).joinpath("frontend")
         self.app = Flask(
             "Mission Control", 
@@ -47,7 +43,7 @@
         self.mission = mission
         self.drone_states = drone_states
         self.commands: Queue[Tuple[DroneId, DroneCommand]] = commands
-        self.detected_entities_queue: Queue[DetectedEntity] = detected_entities  #TODO: consume data in here into detected_entities
+        self.detected_entities_queue: Queue[DetectedEntity] = detected_queue
         self.detected_entities: List[DetectedEntity] = []
         self.assigner = SimpleQueueAssigner()
         self.detected_queue = detected_queue
@@ -74,14 +70,6 @@
         for drone_id, drone_state in self.drone_states.items():
             drones[drone_id] = drone_state.get_dict()
 
-<<<<<<< HEAD
-        return {
-            "drones": drones,
-            "hotspots": self.mission.hotspots,
-            "clusters": self.mission.cluster_centres,
-            "clusters_to_explore": self.mission.cluster_centres_to_explore,
-            "detected": [entity.to_dict() for entity in self.detected_entities]
-=======
         while not self.detected_queue.empty():
             self.mission.detected.append(self.detected_queue.get())
 
@@ -90,9 +78,9 @@
             "hotspots": list(self.mission.hotspots),         # Assuming this is already serializable
             "clusters": self.mission.cluster_centres,        # Assuming this is already serializable
             "clusters_to_explore": self.mission.cluster_centres_to_explore,
-            "detected": []  #TODO
->>>>>>> dde890ee
+            "detected": [entity.to_dict() for entity in self.detected_queue]
         }
+        return ret
     
     def route_action_moveto(self) -> Tuple[Dict, int]:
         drone_id = request.args.get("drone_id", type=int, default=None)
