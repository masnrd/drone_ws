# UNCOMMENT FOR PYTHON3.8
# from __future__ import annotations
import logging
import rclpy
import threading
import struct
from queue import Queue, Empty
from rclpy import Future
from rclpy.node import Node
from rclpy.qos import QoSProfile, ReliabilityPolicy, HistoryPolicy, DurabilityPolicy
from typing import Dict, Tuple, List
from os import environ
from .maplib import LatLon
from .drone_utils import DroneId, DroneState, DroneCommand, DroneMode, DroneCommandId
from mc_interface_msgs.msg import Ready, Detected
from mc_interface_msgs.srv import Command, Status
from .mission_control_webserver import MCWebServer
from .mission_utils import Mission
from .detection_utils import DetectedEntity

logging.basicConfig(encoding='utf-8', level=logging.DEBUG)

COMMAND_CHECK_INTERVAL = 1
RTT_WEIGHTING = 0.125
RTT_TIMEOUT_MULTIPLIER = 10    # This, multiplied by RTT, determines the timeout
MC_HEARTBEAT_INTERVAL = 1      # 1 s

class DroneConnection:
    """
    A connection to a drone. 
    - The drone state must be initialised by the caller, to allow for it to be passed to various threads.
    """
    def __init__(self, drone_id: DroneId, drone_state: DroneState, node: Node):
        self.state = drone_state
        self.node = node
        self.timeout = None
        self.pending_cmd_fut = None
        self.sub_ready = node.create_subscription(
            Ready,
            f"/mc_{drone_id}/mc/out/ready",
            node.mc_recv_ready,
            node.qos_profile,
        )
        self.sub_detected = node.create_subscription(
            Detected,
            f"/mc_{drone_id}/mc/out/detected",
            node.mc_recv_detected,
            node.qos_profile,
        )
        self.cli_cmd = node.create_client(
            Command,
            f"/mc_{drone_id}/mc/srv/cmd",
        )
        self.srv_status = node.create_service(
            Status,
            f"/mc_{drone_id}/mc/srv/status",
            node.mc_recv_status,
        )
    
    def update_rtt(self, sample_rtt: float):
        if self.state._estimated_rtt == 0.0:
            self.state._estimated_rtt = sample_rtt
        else:
            self.estimated_rtt = ((1 - RTT_WEIGHTING) * self.state._estimated_rtt) + (RTT_WEIGHTING * sample_rtt)

        if self.timeout is not None:
            self.node.destroy_timer(self.timeout)

        timeout_interval = MC_HEARTBEAT_INTERVAL + (self.state._estimated_rtt * RTT_TIMEOUT_MULTIPLIER)
        self.timeout = self.node.create_timer(timeout_interval, self.disconnected_action)

    def disconnected_action(self):
        self.node.destroy_timer(self.timeout)
        self.state._mode = DroneMode.DISCONNECTED
        print(f"Warning: Drone {self.state._drone_id} disconnected.")
        
class MCNode(Node):
<<<<<<< HEAD
    def __init__(self, home_pos: LatLon, drone_states: Dict[DroneId, DroneState], commands: Queue[Tuple[DroneId, DroneCommand]], detected_entities: Queue[DetectedEntity]):
=======
    def __init__(self, home_pos: LatLon, drone_states: Dict[DroneId, DroneState], commands: Queue[Tuple[DroneId, DroneCommand]], detected_queue: Queue):
>>>>>>> dde890ee
        super().__init__("mission_control")

        self.qos_profile = QoSProfile(
            reliability=ReliabilityPolicy.BEST_EFFORT,
            durability=DurabilityPolicy.TRANSIENT_LOCAL,
            history=HistoryPolicy.KEEP_LAST,
            depth=1
        )

        # Initialise command queue
        self.commands: Queue[Tuple[DroneId, DroneCommand]] = commands
        self.command_loop = self.create_timer(COMMAND_CHECK_INTERVAL, self.check_command_loop)

<<<<<<< HEAD
        # Initialise detectedentity queue
        self.detected_entities: Queue[DetectedEntity] = detected_entities
=======
        # Initialise detection queue
        self.detected_queue: Queue = detected_queue
>>>>>>> dde890ee

        # Initialise drone connections
        self.connections:Dict[DroneId, DroneConnection] = {}
        for drone_id, drone_state in drone_states.items():
            self.connections[drone_id] = DroneConnection(drone_id, drone_state, self)
        
        self.get_logger().info("Mission Control initialised.")

    def log(self, msg: str):
        self.get_logger().info(f"MISSION CONTROL: {msg}")

    def raise_error(self, msg: str):
        self.get_logger().error(f"MISSION CONTROL ERROR: {msg}")
        raise Exception(msg)
    
    def check_command_loop(self):
        """ Loop to check for commands from the webserver """
        try:
            # Scan for commands from the webserver
            drone_id, command = self.commands.get(block=False)
            if drone_id not in self.connections.keys():
                self.log(f"Warning: No such drone ID {drone_id}")
                return
            self.mc_send_command(drone_id, command)
        except Empty:
            pass

        # Scan all drone connections to check for command responses
        for drone_id, connection in self.connections.items():
            if connection.pending_cmd_fut is not None:
                fut: Future = connection.pending_cmd_fut
                if fut.done():
                    response: Command.Response = fut.result()
                    try:
                        path_b: bytes = b"".join(response.path)
                        pos_ls: List[Tuple[float, float]] = [struct.unpack("!ff", path_b[i:i+8]) for i in range(0, len(path_b), 8)]
                        path: Dict[int, Dict[float, float]] = {}
                        for i, pos in enumerate(pos_ls):
                            path[i] = {"lat": pos[0], "lon": pos[1]}
                        connection.state._set_path(path)
                    except Exception as e:
                        self.log(f"Error when parsing path bytes from drone {drone_id}: {e}")

                    connection.pending_cmd_fut = None

    def mc_send_command(self, drone_id: DroneId, drone_cmd: DroneCommand):
        """ MC sends a Command to a given drone """
        connection = self.connections[drone_id]
        command = drone_cmd.generate_command(drone_id)

        connection.state._last_command = drone_cmd
        connection.pending_cmd_fut = connection.cli_cmd.call_async(command)

    def mc_recv_ready(self, msg: Ready):
        """ MC receives a READY message from drone """
        drone_id = DroneId(msg.drone_id)
        if drone_id not in self.connections.keys():
            self.raise_error(f"Received READY message from unknown drone with ID {drone_id}")
            return
        
        self.log(f"Drone {drone_id} reports READY")

    def mc_recv_detected(self, msg: Detected):
        """ MC receives a DETECTED message from drone """
        entity = DetectedEntity.from_message(msg)
        self.detected_entities.put(entity)
        
        self.log(f"Drone {entity.drone_id} reports DETECTED at ({entity.coords.lat}, {entity.coords.lon})")

    def mc_recv_status(self, msg: Status.Request, msg_ack: Status.Response):
        """ MC receives a STATUS update from a drone """
        drone_id = DroneId(msg.drone_id)
        if drone_id not in self.connections.keys():
            self.raise_error(f"Received STATUS message from unknown drone with ID {drone_id}")
            return
        
        # Update state
        self.connections[drone_id].update_rtt(msg.last_rtt)
        state = self.connections[drone_id].state
        state._position = LatLon(msg.lat, msg.lon)
        state._mode = DroneMode(msg.drone_mode)
        state._battery_percentage = msg.battery_percentage

        # Send Response
        msg_ack.status_timestamp = msg.timestamp
        msg_ack.drone_id = drone_id

        if state._last_command is not None:
            msg_ack.last_cmd_id = state._last_command.command_id
        else:
            msg_ack.last_cmd_id = -1

        return msg_ack

def main(args=None):
    # Load env vars
    drone_count = int(environ.get("SIM_DRONE_COUNT", "2"))
    start_lat, start_lon = float(environ.get("PX4_HOME_LAT", 0.0)), float(environ.get("PX4_HOME_LON", 0.0))

    # Generate initial state
    print(f"Using Start Location: ({start_lat}, {start_lon})")
    print(f"Drone Count: {drone_count}")
    drone_states = {}
    for drone_id in range(1, drone_count+1):
        drone_states[DroneId(drone_id)] = DroneState(drone_id)
    commands: Queue[Tuple[DroneId, DroneCommand]] = Queue()
<<<<<<< HEAD
    detected_entities: Queue[DetectedEntity] = Queue()

    # Start web server
    mission = Mission()
    webserver = MCWebServer(mission, drone_states, commands, detected_entities)
=======
    detected_queue: Queue = Queue()

    # Start web server
    mission = Mission()
    webserver = MCWebServer(mission, drone_states, commands, detected_queue)
>>>>>>> dde890ee
    webserver_thread = threading.Thread(target=webserver.run, daemon=True)
    webserver_thread.start()

    # Start rclpy node
    rclpy.init(args=args)

<<<<<<< HEAD
    mc_node = MCNode(LatLon(start_lat, start_lon), drone_states, commands, detected_entities)
=======
    mc_node = MCNode(LatLon(start_lat, start_lon), drone_states, commands, detected_queue)
>>>>>>> dde890ee
    rclpy.spin(mc_node)

    mc_node.destroy_node()


if __name__ == '__main__':
    main()<|MERGE_RESOLUTION|>--- conflicted
+++ resolved
@@ -75,11 +75,7 @@
         print(f"Warning: Drone {self.state._drone_id} disconnected.")
         
 class MCNode(Node):
-<<<<<<< HEAD
-    def __init__(self, home_pos: LatLon, drone_states: Dict[DroneId, DroneState], commands: Queue[Tuple[DroneId, DroneCommand]], detected_entities: Queue[DetectedEntity]):
-=======
-    def __init__(self, home_pos: LatLon, drone_states: Dict[DroneId, DroneState], commands: Queue[Tuple[DroneId, DroneCommand]], detected_queue: Queue):
->>>>>>> dde890ee
+    def __init__(self, home_pos: LatLon, drone_states: Dict[DroneId, DroneState], commands: Queue[Tuple[DroneId, DroneCommand]], detected_queue: Queue[DetectedEntity]):
         super().__init__("mission_control")
 
         self.qos_profile = QoSProfile(
@@ -93,13 +89,8 @@
         self.commands: Queue[Tuple[DroneId, DroneCommand]] = commands
         self.command_loop = self.create_timer(COMMAND_CHECK_INTERVAL, self.check_command_loop)
 
-<<<<<<< HEAD
         # Initialise detectedentity queue
-        self.detected_entities: Queue[DetectedEntity] = detected_entities
-=======
-        # Initialise detection queue
-        self.detected_queue: Queue = detected_queue
->>>>>>> dde890ee
+        self.detected_queue: Queue[DetectedEntity] = detected_queue
 
         # Initialise drone connections
         self.connections:Dict[DroneId, DroneConnection] = {}
@@ -206,30 +197,18 @@
     for drone_id in range(1, drone_count+1):
         drone_states[DroneId(drone_id)] = DroneState(drone_id)
     commands: Queue[Tuple[DroneId, DroneCommand]] = Queue()
-<<<<<<< HEAD
-    detected_entities: Queue[DetectedEntity] = Queue()
-
-    # Start web server
-    mission = Mission()
-    webserver = MCWebServer(mission, drone_states, commands, detected_entities)
-=======
-    detected_queue: Queue = Queue()
+    detected_queue: Queue[DetectedEntity] = Queue()
 
     # Start web server
     mission = Mission()
     webserver = MCWebServer(mission, drone_states, commands, detected_queue)
->>>>>>> dde890ee
     webserver_thread = threading.Thread(target=webserver.run, daemon=True)
     webserver_thread.start()
 
     # Start rclpy node
     rclpy.init(args=args)
 
-<<<<<<< HEAD
-    mc_node = MCNode(LatLon(start_lat, start_lon), drone_states, commands, detected_entities)
-=======
     mc_node = MCNode(LatLon(start_lat, start_lon), drone_states, commands, detected_queue)
->>>>>>> dde890ee
     rclpy.spin(mc_node)
 
     mc_node.destroy_node()
